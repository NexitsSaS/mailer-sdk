--- conflicted
+++ resolved
@@ -25,16 +25,12 @@
     "zod": "^3.21.4"
   },
   "devDependencies": {
-<<<<<<< HEAD
-    "typescript": "^5.3.3",
     "vite": "^6.3.4",
     "vite-tsconfig-paths": "^5.1.4",
-    "vitest": "^3.1.2"
-=======
+    "vitest": "^3.1.2",
     "@types/html-to-text": "^9.0.4",
     "@types/react": "19.1.2",
     "typescript": "^5.3.3"
->>>>>>> 652a53d0
   },
   "peerDependencies": {
     "@react-email/render": "^1.0.5"
